<Dependencies>
  <ProductDependencies>
    <Dependency Name="Microsoft.Bcl.TimeProvider" Version="9.0.0-rc.1.24378.5" CoherentParentDependency="Microsoft.AspNetCore.App.Runtime.win-x64">
      <Uri>https://github.com/dotnet/runtime</Uri>
      <Sha>0912e94a6c81f4743946831137ba6c3ec3f1a179</Sha>
    </Dependency>
    <Dependency Name="Microsoft.Extensions.Caching.Abstractions" Version="9.0.0-rc.1.24378.5" CoherentParentDependency="Microsoft.AspNetCore.App.Runtime.win-x64">
      <Uri>https://github.com/dotnet/runtime</Uri>
      <Sha>0912e94a6c81f4743946831137ba6c3ec3f1a179</Sha>
    </Dependency>
    <Dependency Name="Microsoft.Extensions.Configuration.Abstractions" Version="9.0.0-rc.1.24378.5" CoherentParentDependency="Microsoft.AspNetCore.App.Runtime.win-x64">
      <Uri>https://github.com/dotnet/runtime</Uri>
      <Sha>0912e94a6c81f4743946831137ba6c3ec3f1a179</Sha>
    </Dependency>
    <Dependency Name="Microsoft.Extensions.Configuration.Binder" Version="9.0.0-rc.1.24378.5" CoherentParentDependency="Microsoft.AspNetCore.App.Runtime.win-x64">
      <Uri>https://github.com/dotnet/runtime</Uri>
      <Sha>0912e94a6c81f4743946831137ba6c3ec3f1a179</Sha>
    </Dependency>
    <Dependency Name="Microsoft.Extensions.Configuration.Json" Version="9.0.0-rc.1.24378.5" CoherentParentDependency="Microsoft.AspNetCore.App.Runtime.win-x64">
      <Uri>https://github.com/dotnet/runtime</Uri>
      <Sha>0912e94a6c81f4743946831137ba6c3ec3f1a179</Sha>
    </Dependency>
    <Dependency Name="Microsoft.Extensions.Configuration" Version="9.0.0-rc.1.24378.5" CoherentParentDependency="Microsoft.AspNetCore.App.Runtime.win-x64">
      <Uri>https://github.com/dotnet/runtime</Uri>
      <Sha>0912e94a6c81f4743946831137ba6c3ec3f1a179</Sha>
    </Dependency>
    <Dependency Name="Microsoft.Extensions.DependencyInjection.Abstractions" Version="9.0.0-rc.1.24378.5" CoherentParentDependency="Microsoft.AspNetCore.App.Runtime.win-x64">
      <Uri>https://github.com/dotnet/runtime</Uri>
      <Sha>0912e94a6c81f4743946831137ba6c3ec3f1a179</Sha>
    </Dependency>
    <Dependency Name="Microsoft.Extensions.DependencyInjection" Version="9.0.0-rc.1.24378.5" CoherentParentDependency="Microsoft.AspNetCore.App.Runtime.win-x64">
      <Uri>https://github.com/dotnet/runtime</Uri>
      <Sha>0912e94a6c81f4743946831137ba6c3ec3f1a179</Sha>
    </Dependency>
    <Dependency Name="Microsoft.Extensions.Hosting.Abstractions" Version="9.0.0-rc.1.24378.5" CoherentParentDependency="Microsoft.AspNetCore.App.Runtime.win-x64">
      <Uri>https://github.com/dotnet/runtime</Uri>
      <Sha>0912e94a6c81f4743946831137ba6c3ec3f1a179</Sha>
    </Dependency>
    <Dependency Name="Microsoft.Extensions.Diagnostics" Version="9.0.0-rc.1.24378.5" CoherentParentDependency="Microsoft.AspNetCore.App.Runtime.win-x64">
      <Uri>https://github.com/dotnet/runtime</Uri>
      <Sha>0912e94a6c81f4743946831137ba6c3ec3f1a179</Sha>
    </Dependency>
    <Dependency Name="Microsoft.Extensions.Hosting" Version="9.0.0-rc.1.24378.5" CoherentParentDependency="Microsoft.AspNetCore.App.Runtime.win-x64">
      <Uri>https://github.com/dotnet/runtime</Uri>
      <Sha>0912e94a6c81f4743946831137ba6c3ec3f1a179</Sha>
    </Dependency>
    <Dependency Name="Microsoft.Extensions.Http" Version="9.0.0-rc.1.24378.5" CoherentParentDependency="Microsoft.AspNetCore.App.Runtime.win-x64">
      <Uri>https://github.com/dotnet/runtime</Uri>
      <Sha>0912e94a6c81f4743946831137ba6c3ec3f1a179</Sha>
    </Dependency>
    <Dependency Name="Microsoft.Extensions.Logging.Abstractions" Version="9.0.0-rc.1.24378.5" CoherentParentDependency="Microsoft.AspNetCore.App.Runtime.win-x64">
      <Uri>https://github.com/dotnet/runtime</Uri>
      <Sha>0912e94a6c81f4743946831137ba6c3ec3f1a179</Sha>
    </Dependency>
    <Dependency Name="Microsoft.Extensions.Logging.Configuration" Version="9.0.0-rc.1.24378.5" CoherentParentDependency="Microsoft.AspNetCore.App.Runtime.win-x64">
      <Uri>https://github.com/dotnet/runtime</Uri>
      <Sha>0912e94a6c81f4743946831137ba6c3ec3f1a179</Sha>
    </Dependency>
    <Dependency Name="Microsoft.Extensions.Logging.Console" Version="9.0.0-rc.1.24378.5" CoherentParentDependency="Microsoft.AspNetCore.App.Runtime.win-x64">
      <Uri>https://github.com/dotnet/runtime</Uri>
      <Sha>0912e94a6c81f4743946831137ba6c3ec3f1a179</Sha>
    </Dependency>
    <Dependency Name="Microsoft.Extensions.Logging" Version="9.0.0-rc.1.24378.5" CoherentParentDependency="Microsoft.AspNetCore.App.Runtime.win-x64">
      <Uri>https://github.com/dotnet/runtime</Uri>
      <Sha>0912e94a6c81f4743946831137ba6c3ec3f1a179</Sha>
    </Dependency>
    <Dependency Name="Microsoft.Extensions.Options.ConfigurationExtensions" Version="9.0.0-rc.1.24378.5" CoherentParentDependency="Microsoft.AspNetCore.App.Runtime.win-x64">
      <Uri>https://github.com/dotnet/runtime</Uri>
      <Sha>0912e94a6c81f4743946831137ba6c3ec3f1a179</Sha>
    </Dependency>
    <Dependency Name="Microsoft.Extensions.Options" Version="9.0.0-rc.1.24378.5" CoherentParentDependency="Microsoft.AspNetCore.App.Runtime.win-x64">
      <Uri>https://github.com/dotnet/runtime</Uri>
      <Sha>0912e94a6c81f4743946831137ba6c3ec3f1a179</Sha>
    </Dependency>
    <Dependency Name="Microsoft.NETCore.App.Ref" Version="9.0.0-rc.1.24378.5" CoherentParentDependency="Microsoft.AspNetCore.App.Runtime.win-x64">
      <Uri>https://github.com/dotnet/runtime</Uri>
      <Sha>0912e94a6c81f4743946831137ba6c3ec3f1a179</Sha>
    </Dependency>
    <!--
         Win-x64 is used here because we have picked an arbitrary runtime identifier to flow the version of the latest NETCore.App runtime.
         All Runtime.$rid packages should have the same version.
    -->
    <Dependency Name="Microsoft.NETCore.App.Runtime.win-x64" Version="9.0.0-rc.1.24378.5" CoherentParentDependency="Microsoft.AspNetCore.App.Runtime.win-x64">
      <Uri>https://github.com/dotnet/runtime</Uri>
      <Sha>0912e94a6c81f4743946831137ba6c3ec3f1a179</Sha>
    </Dependency>
    <Dependency Name="System.Collections.Immutable" Version="9.0.0-rc.1.24378.5" CoherentParentDependency="Microsoft.AspNetCore.App.Runtime.win-x64">
      <Uri>https://github.com/dotnet/runtime</Uri>
      <Sha>0912e94a6c81f4743946831137ba6c3ec3f1a179</Sha>
    </Dependency>
    <Dependency Name="System.Configuration.ConfigurationManager" Version="9.0.0-rc.1.24378.5" CoherentParentDependency="Microsoft.AspNetCore.App.Runtime.win-x64">
      <Uri>https://github.com/dotnet/runtime</Uri>
      <Sha>0912e94a6c81f4743946831137ba6c3ec3f1a179</Sha>
    </Dependency>
    <Dependency Name="System.Diagnostics.DiagnosticSource" Version="9.0.0-rc.1.24378.5" CoherentParentDependency="Microsoft.AspNetCore.App.Runtime.win-x64">
      <Uri>https://github.com/dotnet/runtime</Uri>
      <Sha>0912e94a6c81f4743946831137ba6c3ec3f1a179</Sha>
    </Dependency>
    <Dependency Name="System.Diagnostics.PerformanceCounter" Version="9.0.0-rc.1.24378.5" CoherentParentDependency="Microsoft.AspNetCore.App.Runtime.win-x64">
      <Uri>https://github.com/dotnet/runtime</Uri>
      <Sha>0912e94a6c81f4743946831137ba6c3ec3f1a179</Sha>
    </Dependency>
    <Dependency Name="System.IO.Hashing" Version="9.0.0-rc.1.24378.5" CoherentParentDependency="Microsoft.AspNetCore.App.Runtime.win-x64">
      <Uri>https://github.com/dotnet/runtime</Uri>
      <Sha>0912e94a6c81f4743946831137ba6c3ec3f1a179</Sha>
    </Dependency>
    <Dependency Name="System.IO.Pipelines" Version="9.0.0-rc.1.24378.5" CoherentParentDependency="Microsoft.AspNetCore.App.Runtime.win-x64">
      <Uri>https://github.com/dotnet/runtime</Uri>
      <Sha>0912e94a6c81f4743946831137ba6c3ec3f1a179</Sha>
    </Dependency>
    <Dependency Name="System.Security.Cryptography.Pkcs" Version="9.0.0-rc.1.24378.5" CoherentParentDependency="Microsoft.AspNetCore.App.Runtime.win-x64">
      <Uri>https://github.com/dotnet/runtime</Uri>
      <Sha>0912e94a6c81f4743946831137ba6c3ec3f1a179</Sha>
    </Dependency>
    <Dependency Name="System.Security.Cryptography.Xml" Version="9.0.0-rc.1.24378.5" CoherentParentDependency="Microsoft.AspNetCore.App.Runtime.win-x64">
      <Uri>https://github.com/dotnet/runtime</Uri>
      <Sha>0912e94a6c81f4743946831137ba6c3ec3f1a179</Sha>
    </Dependency>
    <Dependency Name="System.Text.Encodings.Web" Version="9.0.0-rc.1.24378.5" CoherentParentDependency="Microsoft.AspNetCore.App.Runtime.win-x64">
      <Uri>https://github.com/dotnet/runtime</Uri>
      <Sha>0912e94a6c81f4743946831137ba6c3ec3f1a179</Sha>
    </Dependency>
    <Dependency Name="System.Text.Json" Version="9.0.0-rc.1.24378.5" CoherentParentDependency="Microsoft.AspNetCore.App.Runtime.win-x64">
      <Uri>https://github.com/dotnet/runtime</Uri>
      <Sha>0912e94a6c81f4743946831137ba6c3ec3f1a179</Sha>
    </Dependency>
    <Dependency Name="System.Runtime.Caching" Version="9.0.0-rc.1.24378.5" CoherentParentDependency="Microsoft.AspNetCore.App.Runtime.win-x64">
      <Uri>https://github.com/dotnet/runtime</Uri>
      <Sha>0912e94a6c81f4743946831137ba6c3ec3f1a179</Sha>
    </Dependency>
    <Dependency Name="Microsoft.AspNetCore.App.Ref" Version="9.0.0-rc.1.24401.1">
      <Uri>https://github.com/dotnet/aspnetcore</Uri>
      <Sha>0fee04e2e1e507f0c993fa902d53abdd7c5dff65</Sha>
    </Dependency>
    <Dependency Name="Microsoft.AspNetCore.App.Runtime.win-x64" Version="9.0.0-rc.1.24401.1">
      <Uri>https://github.com/dotnet/aspnetcore</Uri>
      <Sha>0fee04e2e1e507f0c993fa902d53abdd7c5dff65</Sha>
    </Dependency>
    <Dependency Name="Microsoft.AspNetCore.Mvc.Testing" Version="9.0.0-rc.1.24401.1">
      <Uri>https://github.com/dotnet/aspnetcore</Uri>
      <Sha>0fee04e2e1e507f0c993fa902d53abdd7c5dff65</Sha>
    </Dependency>
    <Dependency Name="Microsoft.AspNetCore.TestHost" Version="9.0.0-rc.1.24401.1">
      <Uri>https://github.com/dotnet/aspnetcore</Uri>
      <Sha>0fee04e2e1e507f0c993fa902d53abdd7c5dff65</Sha>
    </Dependency>
    <Dependency Name="Microsoft.Extensions.Caching.StackExchangeRedis" Version="9.0.0-rc.1.24401.1">
      <Uri>https://github.com/dotnet/aspnetcore</Uri>
      <Sha>0fee04e2e1e507f0c993fa902d53abdd7c5dff65</Sha>
    </Dependency>
    <Dependency Name="Microsoft.Extensions.Diagnostics.HealthChecks" Version="9.0.0-rc.1.24401.1">
      <Uri>https://github.com/dotnet/aspnetcore</Uri>
      <Sha>0fee04e2e1e507f0c993fa902d53abdd7c5dff65</Sha>
    </Dependency>
    <Dependency Name="Microsoft.Extensions.Http.Polly" Version="9.0.0-rc.1.24401.1">
      <Uri>https://github.com/dotnet/aspnetcore</Uri>
      <Sha>0fee04e2e1e507f0c993fa902d53abdd7c5dff65</Sha>
    </Dependency>
    <Dependency Name="Microsoft.Extensions.ObjectPool" Version="9.0.0-rc.1.24401.1">
      <Uri>https://github.com/dotnet/aspnetcore</Uri>
      <Sha>0fee04e2e1e507f0c993fa902d53abdd7c5dff65</Sha>
    </Dependency>
  </ProductDependencies>
  <ToolsetDependencies>
<<<<<<< HEAD
    <Dependency Name="Microsoft.DotNet.Arcade.Sdk" Version="8.0.0-beta.24376.1">
      <Uri>https://github.com/dotnet/arcade</Uri>
      <Sha>1e2be7464703499cf98e20536fb4da4218c8fce1</Sha>
    </Dependency>
    <Dependency Name="Microsoft.DotNet.Helix.Sdk" Version="8.0.0-beta.24376.1">
      <Uri>https://github.com/dotnet/arcade</Uri>
      <Sha>1e2be7464703499cf98e20536fb4da4218c8fce1</Sha>
=======
    <Dependency Name="Microsoft.DotNet.Arcade.Sdk" Version="9.0.0-beta.24375.3">
      <Uri>https://github.com/dotnet/arcade</Uri>
      <Sha>3e18bd4f62388b829d0b9dcd1ee131431674aa5f</Sha>
    </Dependency>
    <Dependency Name="Microsoft.DotNet.Helix.Sdk" Version="9.0.0-beta.24375.3">
      <Uri>https://github.com/dotnet/arcade</Uri>
      <Sha>3e18bd4f62388b829d0b9dcd1ee131431674aa5f</Sha>
>>>>>>> f9f05477
    </Dependency>
  </ToolsetDependencies>
</Dependencies><|MERGE_RESOLUTION|>--- conflicted
+++ resolved
@@ -162,15 +162,6 @@
     </Dependency>
   </ProductDependencies>
   <ToolsetDependencies>
-<<<<<<< HEAD
-    <Dependency Name="Microsoft.DotNet.Arcade.Sdk" Version="8.0.0-beta.24376.1">
-      <Uri>https://github.com/dotnet/arcade</Uri>
-      <Sha>1e2be7464703499cf98e20536fb4da4218c8fce1</Sha>
-    </Dependency>
-    <Dependency Name="Microsoft.DotNet.Helix.Sdk" Version="8.0.0-beta.24376.1">
-      <Uri>https://github.com/dotnet/arcade</Uri>
-      <Sha>1e2be7464703499cf98e20536fb4da4218c8fce1</Sha>
-=======
     <Dependency Name="Microsoft.DotNet.Arcade.Sdk" Version="9.0.0-beta.24375.3">
       <Uri>https://github.com/dotnet/arcade</Uri>
       <Sha>3e18bd4f62388b829d0b9dcd1ee131431674aa5f</Sha>
@@ -178,7 +169,6 @@
     <Dependency Name="Microsoft.DotNet.Helix.Sdk" Version="9.0.0-beta.24375.3">
       <Uri>https://github.com/dotnet/arcade</Uri>
       <Sha>3e18bd4f62388b829d0b9dcd1ee131431674aa5f</Sha>
->>>>>>> f9f05477
     </Dependency>
   </ToolsetDependencies>
 </Dependencies>