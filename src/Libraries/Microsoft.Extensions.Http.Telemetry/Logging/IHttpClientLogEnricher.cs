﻿// Licensed to the .NET Foundation under one or more agreements.
// The .NET Foundation licenses this file to you under the MIT license.

using System;
using System.Net.Http;
using Microsoft.Extensions.Telemetry.Enrichment;

namespace Microsoft.Extensions.Http.Telemetry.Logging;

/// <summary>
/// Interface for implementing log enrichers for HTTP client requests.
/// </summary>
public interface IHttpClientLogEnricher
{
    /// <summary>
    /// Enrich HTTP client request logs.
    /// </summary>
    /// <param name="collector">Tag collector to add tags to.</param>
    /// <param name="request"><see cref="HttpRequestMessage"/> object associated with the outgoing HTTP request.</param>
    /// <param name="response"><see cref="HttpResponseMessage"/> object associated with the outgoing HTTP request.</param>
    /// <param name="exception">An optional <see cref="Exception"/> that was thrown within the outgoing HTTP request processing.</param>
<<<<<<< HEAD
    void Enrich(IEnrichmentTagCollector collector, HttpRequestMessage request, HttpResponseMessage? response = null, Exception? exception = null);
=======
    /// <remarks>
    /// Please be aware that depending on the result of the HTTP request
    /// the <paramref name="response"/> and <paramref name="exception"/> parameters may be <see langword="null"/>.
    /// </remarks>
    void Enrich(IEnrichmentTagCollector collector, HttpRequestMessage request, HttpResponseMessage? response, Exception? exception);
>>>>>>> 24bb1474
}<|MERGE_RESOLUTION|>--- conflicted
+++ resolved
@@ -19,13 +19,9 @@
     /// <param name="request"><see cref="HttpRequestMessage"/> object associated with the outgoing HTTP request.</param>
     /// <param name="response"><see cref="HttpResponseMessage"/> object associated with the outgoing HTTP request.</param>
     /// <param name="exception">An optional <see cref="Exception"/> that was thrown within the outgoing HTTP request processing.</param>
-<<<<<<< HEAD
-    void Enrich(IEnrichmentTagCollector collector, HttpRequestMessage request, HttpResponseMessage? response = null, Exception? exception = null);
-=======
     /// <remarks>
     /// Please be aware that depending on the result of the HTTP request
     /// the <paramref name="response"/> and <paramref name="exception"/> parameters may be <see langword="null"/>.
     /// </remarks>
     void Enrich(IEnrichmentTagCollector collector, HttpRequestMessage request, HttpResponseMessage? response, Exception? exception);
->>>>>>> 24bb1474
 }