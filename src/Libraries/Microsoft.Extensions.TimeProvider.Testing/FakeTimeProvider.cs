// Licensed to the .NET Foundation under one or more agreements.
// The .NET Foundation licenses this file to you under the MIT license.

using System;
using System.Collections.Generic;
using System.Diagnostics;
using System.Diagnostics.CodeAnalysis;
using System.Globalization;
using System.Threading;
using Microsoft.Shared.DiagnosticIds;
using Microsoft.Shared.Diagnostics;

namespace Microsoft.Extensions.Time.Testing;

/// <summary>
/// Represents a synthetic time provider that can be used to enable deterministic behavior in tests.
/// </summary>
public class FakeTimeProvider : TimeProvider
{
    internal readonly HashSet<Waiter> Waiters = [];
    private DateTimeOffset _now = new(2000, 1, 1, 0, 0, 0, 0, TimeSpan.Zero);
    private TimeZoneInfo _localTimeZone = TimeZoneInfo.Utc;
    private volatile int _wakeWaitersGate;
    private TimeSpan _autoAdvanceAmount;

    /// <summary>
    /// Initializes a new instance of the <see cref="FakeTimeProvider"/> class.
    /// </summary>
    /// <remarks>
    /// This creates a provider whose time is initially set to midnight January 1st 2000.
    /// The provider is set to not automatically advance time each time it is read.
    /// </remarks>
    public FakeTimeProvider()
    {
        Start = _now;
    }

    /// <summary>
    /// Initializes a new instance of the <see cref="FakeTimeProvider"/> class.
    /// </summary>
    /// <param name="startDateTime">The initial time and date reported by the provider.</param>
    /// <remarks>
    /// The provider is set to not automatically advance time each time it is read.
    /// </remarks>
    public FakeTimeProvider(DateTimeOffset startDateTime)
    {
        _ = Throw.IfLessThan(startDateTime.Ticks, 0);

        _now = startDateTime;
        Start = _now;
    }

    /// <summary>
    /// Gets the starting date and time for this provider.
    /// </summary>
    public DateTimeOffset Start { get; }

    /// <summary>
    /// Gets or sets the amount of time by which time advances whenever the clock is read.
    /// </summary>
    /// <remarks>
    /// This defaults to <see cref="TimeSpan.Zero"/>.
    /// </remarks>
    /// <exception cref="ArgumentOutOfRangeException">The time value is set to less than <see cref="TimeSpan.Zero"/>.</exception>
    public TimeSpan AutoAdvanceAmount
    {
        get => _autoAdvanceAmount;
        set
        {
            _ = Throw.IfLessThan(value.Ticks, 0);
            _autoAdvanceAmount = value;
        }
    }

    /// <inheritdoc />
    public override DateTimeOffset GetUtcNow()
    {
        DateTimeOffset result;

        lock (Waiters)
        {
            result = _now;
            _now += _autoAdvanceAmount;
        }

        WakeWaiters();
        return result;
    }

    /// <summary>
    /// Advances the date and time in the UTC time zone.
    /// </summary>
    /// <param name="value">The date and time in the UTC time zone.</param>
<<<<<<< HEAD
    /// <exception cref="ArgumentOutOfRangeException">The supplied time value is before the current time.</exception>
=======
    /// <exception cref="ArgumentOutOfRangeException">if the supplied time value is before the current time.</exception>
    /// <remarks>
    /// This method simply advances time. If the time is set forward beyond the
    /// trigger point of any outstanding timers, those timers will immediately trigger.
    /// This is unlike the <see cref="AdjustTime" /> method below, which has no impact
    /// on timers.
    /// </remarks>
>>>>>>> 4bafacb9
    public void SetUtcNow(DateTimeOffset value)
    {
        lock (Waiters)
        {
            if (value < _now)
            {
                Throw.ArgumentOutOfRangeException(nameof(value), $"Cannot go back in time. Current time is {_now}.");
            }

            _now = value;
        }

        WakeWaiters();
    }

    /// <summary>
    /// Advances time by a specific amount.
    /// </summary>
    /// <param name="delta">The amount of time to advance the clock by.</param>
    /// <remarks>
    /// Advancing time affects the timers created from this provider, and all other operations that are directly or
    /// indirectly using this provider as a time source. Whereas when using <see cref="TimeProvider.System"/>, time
    /// marches forward automatically in hardware, for the fake time provider the application is responsible for
    /// doing this explicitly by calling this method.
    /// </remarks>
    /// <exception cref="ArgumentOutOfRangeException">The time value is less than <see cref="TimeSpan.Zero"/>.</exception>
    public void Advance(TimeSpan delta)
    {
        _ = Throw.IfLessThan(delta.Ticks, 0);

        lock (Waiters)
        {
            _now += delta;
        }

        WakeWaiters();
    }

    /// <summary>
    /// Advances the date and time in the UTC time zone.
    /// </summary>
    /// <param name="value">The date and time in the UTC time zone.</param>
    /// <remarks>
    /// This method updates the current time, and has no impact on outstanding
    /// timers. This is similar to what happens in a real system when the system's
    /// time is changed.
    /// </remarks>
    [Experimental(diagnosticId: DiagnosticIds.Experiments.TimeProvider, UrlFormat = DiagnosticIds.UrlFormat)]
    public void AdjustTime(DateTimeOffset value)
    {
        lock (Waiters)
        {
            var delta = value - _now;
            _now = value;

            // adjust the wake times so they're relative to the new time value
            foreach (var w in Waiters)
            {
                w.WakeupTime += delta.Ticks;
            }
        }
    }

    /// <inheritdoc />
    public override long GetTimestamp()
    {
        // Notionally we're multiplying by frequency and dividing by ticks per second,
        // which are the same value for us. Don't actually do the math as the full
        // precision of ticks (a long) cannot be represented in a double during division.
        // For test stability we want a reproducible result.
        //
        // The same issue could occur converting back, in GetElapsedTime(). Unfortunately
        // that isn't virtual so we can't do the same trick. However, if tests advance
        // the clock in multiples of 1ms or so this loss of precision will not be visible.
        Debug.Assert(TimestampFrequency == TimeSpan.TicksPerSecond, "Assuming frequency equals ticks per second");
        return _now.Ticks;
    }

    /// <inheritdoc />
    public override TimeZoneInfo LocalTimeZone => _localTimeZone;

    /// <summary>
    /// Sets the local time zone.
    /// </summary>
    /// <param name="localTimeZone">The local time zone.</param>
    public void SetLocalTimeZone(TimeZoneInfo localTimeZone) => _localTimeZone = Throw.IfNull(localTimeZone);

    /// <summary>
    /// Gets the amount by which the value from <see cref="GetTimestamp"/> increments per second.
    /// </summary>
    /// <remarks>
    /// This is fixed to the value of <see cref="TimeSpan.TicksPerSecond"/>.
    /// </remarks>
    public override long TimestampFrequency => TimeSpan.TicksPerSecond;

    /// <summary>
    /// Returns a string representation this provider's idea of current time.
    /// </summary>
    /// <returns>A string representing the provider's current time.</returns>
    public override string ToString() => _now.ToString("yyyy-MM-ddTHH:mm:ss.fff", CultureInfo.InvariantCulture);

    /// <inheritdoc />
    public override ITimer CreateTimer(TimerCallback callback, object? state, TimeSpan dueTime, TimeSpan period)
    {
        var timer = new Timer(this, Throw.IfNull(callback), state);
        _ = timer.Change(dueTime, period);
        return timer;
    }

    internal void RemoveWaiter(Waiter waiter)
    {
        lock (Waiters)
        {
            _ = Waiters.Remove(waiter);
        }
    }

    internal void AddWaiter(Waiter waiter, long dueTime)
    {
        lock (Waiters)
        {
            waiter.ScheduledOn = _now.Ticks;
            waiter.WakeupTime = _now.Ticks + dueTime;
            _ = Waiters.Add(waiter);
        }

        WakeWaiters();
    }

    internal event EventHandler? GateOpening;

    private void WakeWaiters()
    {
        if (Interlocked.CompareExchange(ref _wakeWaitersGate, 1, 0) == 1)
        {
            // some other thread is already in here, so let it take care of things
            return;
        }

        while (true)
        {
            Waiter? candidate = null;
            lock (Waiters)
            {
                // find an expired waiter
                foreach (var waiter in Waiters)
                {
                    if (waiter.WakeupTime > _now.Ticks)
                    {
                        // not expired yet
                    }
                    else if (candidate is null)
                    {
                        // our first candidate
                        candidate = waiter;
                    }
                    else if (waiter.WakeupTime < candidate.WakeupTime)
                    {
                        // found a waiter with an earlier wake time, it's our new candidate
                        candidate = waiter;
                    }
                    else if (waiter.WakeupTime > candidate.WakeupTime)
                    {
                        // the waiter has a later wake time, so keep the current candidate
                    }
                    else if (waiter.ScheduledOn < candidate.ScheduledOn)
                    {
                        // the new waiter has the same wake time aa the candidate, pick whichever was scheduled earliest to maintain order
                        candidate = waiter;
                    }
                }

                if (candidate == null)
                {
                    // didn't find a candidate to wake, we're done
                    GateOpening?.Invoke(this, EventArgs.Empty);
                    _wakeWaitersGate = 0;
                    return;
                }
            }

            var oldTicks = _now.Ticks;

            // invoke the callback
            candidate.InvokeCallback();

            var newTicks = _now.Ticks;

            // see if we need to reschedule the waiter
            if (candidate.Period > 0)
            {
                // update the waiter's state
                candidate.ScheduledOn = newTicks;

                if (oldTicks != newTicks)
                {
                    // time changed while in the callback, readjust the wake time accordingly
                    candidate.WakeupTime = newTicks + candidate.Period;
                }
                else
                {
                    // move on to the next period
                    candidate.WakeupTime += candidate.Period;
                }
            }
            else
            {
                // this waiter is never running again, so remove from the set.
                RemoveWaiter(candidate);
            }
        }
    }
}<|MERGE_RESOLUTION|>--- conflicted
+++ resolved
@@ -61,7 +61,7 @@
     /// <remarks>
     /// This defaults to <see cref="TimeSpan.Zero"/>.
     /// </remarks>
-    /// <exception cref="ArgumentOutOfRangeException">The time value is set to less than <see cref="TimeSpan.Zero"/>.</exception>
+    /// <exception cref="ArgumentOutOfRangeException">if the time value is set to less than <see cref="TimeSpan.Zero"/>.</exception>
     public TimeSpan AutoAdvanceAmount
     {
         get => _autoAdvanceAmount;
@@ -91,9 +91,6 @@
     /// Advances the date and time in the UTC time zone.
     /// </summary>
     /// <param name="value">The date and time in the UTC time zone.</param>
-<<<<<<< HEAD
-    /// <exception cref="ArgumentOutOfRangeException">The supplied time value is before the current time.</exception>
-=======
     /// <exception cref="ArgumentOutOfRangeException">if the supplied time value is before the current time.</exception>
     /// <remarks>
     /// This method simply advances time. If the time is set forward beyond the
@@ -101,7 +98,6 @@
     /// This is unlike the <see cref="AdjustTime" /> method below, which has no impact
     /// on timers.
     /// </remarks>
->>>>>>> 4bafacb9
     public void SetUtcNow(DateTimeOffset value)
     {
         lock (Waiters)
@@ -127,7 +123,7 @@
     /// marches forward automatically in hardware, for the fake time provider the application is responsible for
     /// doing this explicitly by calling this method.
     /// </remarks>
-    /// <exception cref="ArgumentOutOfRangeException">The time value is less than <see cref="TimeSpan.Zero"/>.</exception>
+    /// <exception cref="ArgumentOutOfRangeException">if the time value is less than <see cref="TimeSpan.Zero"/>.</exception>
     public void Advance(TimeSpan delta)
     {
         _ = Throw.IfLessThan(delta.Ticks, 0);
