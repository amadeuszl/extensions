--- conflicted
+++ resolved
@@ -26,11 +26,7 @@
 
         var enricher = new HttpClientLatencyLogEnricher(context, lcti.Object);
         Mock<IEnrichmentTagCollector> mockEnrichmentPropertyBag = new Mock<IEnrichmentTagCollector>();
-<<<<<<< HEAD
-        enricher.Enrich(mockEnrichmentPropertyBag.Object, null!, null);
-=======
         enricher.Enrich(mockEnrichmentPropertyBag.Object, null!, null, null);
->>>>>>> 24bb1474
         mockEnrichmentPropertyBag.Verify(m => m.Add(It.IsAny<string>(), It.IsAny<object>()), Times.Never);
     }
 
@@ -50,11 +46,7 @@
         var enricher = new HttpClientLatencyLogEnricher(context, lcti.Object);
         Mock<IEnrichmentTagCollector> mockEnrichmentPropertyBag = new Mock<IEnrichmentTagCollector>();
 
-<<<<<<< HEAD
-        enricher.Enrich(mockEnrichmentPropertyBag.Object, null!, httpResponseMessage);
-=======
         enricher.Enrich(mockEnrichmentPropertyBag.Object, null!, httpResponseMessage, null);
->>>>>>> 24bb1474
         mockEnrichmentPropertyBag.Verify(m => m.Add(It.Is<string>(s => s.Equals("latencyInfo")), It.Is<string>(s => s.Contains("a/b"))), Times.Once);
     }
 
@@ -76,11 +68,7 @@
         var enricher = new HttpClientLatencyLogEnricher(context, lcti.Object);
         Mock<IEnrichmentTagCollector> mockEnrichmentPropertyBag = new Mock<IEnrichmentTagCollector>();
 
-<<<<<<< HEAD
-        enricher.Enrich(mockEnrichmentPropertyBag.Object, null!, httpResponseMessage);
-=======
         enricher.Enrich(mockEnrichmentPropertyBag.Object, null!, httpResponseMessage, null);
->>>>>>> 24bb1474
         mockEnrichmentPropertyBag.Verify(m => m.Add(It.Is<string>(s => s.Equals("latencyInfo")), It.Is<string>(s => s.Contains("a/b") && s.Contains(serverName))), Times.Once);
     }
 }